Annoy
-----

.. figure:: https://raw.github.com/spotify/annoy/master/ann.png
   :alt: Annoy example
   :align: center

What is this?
-------------

.. image:: https://img.shields.io/travis/spotify/annoy/master.svg?style=flat
    :target: https://travis-ci.org/spotify/annoy

.. image:: https://img.shields.io/pypi/dm/annoy.svg?style=flat
   :target: https://pypi.python.org/pypi/annoy

.. image:: https://img.shields.io/pypi/l/annoy.svg?style=flat
   :target: https://pypi.python.org/pypi/annoy

<<<<<<< HEAD
.. image:: https://pypip.in/py_versions/python/badge.svg?style=flat
   :target: https://pypi.python.org/pypi/annoy
=======
.. image:: https://pypip.in/py_versions/annoy/badge.svg?style=flat
>>>>>>> ce2bab81

Annoy (`Approximate Nearest Neighbors <http://en.wikipedia.org/wiki/Nearest_neighbor_search#Approximate_nearest_neighbor>`__ Something Something) is a C++ library with Python bindings to search for points in space that are close to a given query point. It also creates large read-only file-based data structures that are mmapped into memory so that many processes may share the same data.

To install, simply do ``sudo pip install annoy`` to pull down the latest version from `PyPI <https://pypi.python.org/pypi/annoy>`_.

There are some other libraries to do nearest neighbor search. Annoy appears to be both faster and more accurate in benchmarks (see below), but there is actually another feature that really sets Annoy apart: it has the ability to **use static files as indexes**. In particular, this means you can **share index across processes**. Annoy also decouples creating indexes from loading them, so you can pass around indexes as files and map them into memory quickly. Another nice thing of Annoy is that it tries to minimize memory footprint so the indexes are quite small.

Why is this useful? If you want to find nearest neighbors and you have many CPU's, you only need the RAM to fit the index once. You can also pass around and distribute static files to use in production environment, in Hadoop jobs, etc. Any process will be able to load (mmap) the index into memory and will be able to do lookups immediately.

We use it at `Spotify <http://www.spotify.com/>`__ for music recommendations. After running matrix factorization algorithms, every user/item can be represented as a vector in f-dimensional space. This library helps us search for similar users/items. We have many millions of tracks in a high-dimensional space, so memory usage is a prime concern.

Annoy was built by `Erik Bernhardsson <http://www.erikbern.com>`__ in a couple of afternoons during `Hack Week <http://labs.spotify.com/2013/02/15/organizing-a-hack-week/>`__.

Summary of features
-------------------

* Euclidean distance (squared) or cosine similarity (using the squared distance of the normalized vectors)
* Works better if you don't have too many dimensions (like <100) but seems to perform surprisingly well even up to 1,000 dimensions
* Small memory usage
* Lets you share memory between multiple processes
* Index creation is separate from lookup (in particular you can not add more items once the tree has been created)
* Native Python support, tested with 2.6, 2.7, 3.3, 3.4

Code example
____________

.. code-block:: python

  f = 40
  t = AnnoyIndex(f)  # Length of item vector that will be indexed
  for i in xrange(n):
      v = []
      for z in xrange(f):
          v.append(random.gauss(0, 1))
      t.add_item(i, v)

  t.build(10) # 10 trees
  t.save('test.ann')
    
  # …

  u = AnnoyIndex(f)
  u.load('test.ann') # super fast, will just mmap the file
  print(u.get_nns_by_item(0, 1000)) # will find the 1000 nearest neighbors


Right now it only accepts integers as identifiers for items. Note that it will allocate memory for max(id)+1 items because it assumes your items are numbered 0 … n-1. If you need other id's, you will have to keep track of a map yourself.

How does it work
----------------

Using `random projections <http://en.wikipedia.org/wiki/Locality-sensitive_hashing#Random_projection>`__ and by building up a tree. At every intermediate node in the tree, a random hyperplane is chosen, which divides the space into two subspaces.

We do this k times so that we get a forest of trees. k has to be tuned to your need, by looking at what tradeoff you have between precision and performance. In practice k should probably be on the order of dimensionality.

More info
---------

* `Dirk Eddelbuettel <http://dirk.eddelbuettel.com/>`__ provides an `R version of Annoy <http://dirk.eddelbuettel.com/code/rcpp.annoy.html>`__.
* `Andy Sloane <http://www.a1k0n.net/>`__ provides a `Java version of Annoy <https://github.com/spotify/annoy-java>`__ although currently limited to cosine and read-only.

For some interesting stats, check out Radim Řehůřek's great blog posts comparing Annoy to a couple of other similar Python libraries:

* `Part 1: Intro <http://radimrehurek.com/2013/11/performance-shootout-of-nearest-neighbours-intro/>`__
* `Part 2: Contestants <http://radimrehurek.com/2013/12/performance-shootout-of-nearest-neighbours-contestants/>`__
* `Part 3: Querying <http://radimrehurek.com/2014/01/performance-shootout-of-nearest-neighbours-querying/>`__

There's also some biased performance metrics in a `blog post <http://erikbern.com/?p=783>`__ by me. It compares Annoy, `FLANN <http://www.cs.ubc.ca/research/flann/>`__, `PANNS <https://github.com/ryanrhymes/panns>`__, and a `pull request <https://github.com/scikit-learn/scikit-learn/pull/3304>`__ to scikit-learn.

Source code
-----------

It's all written in C++ with a handful of ugly optimizations for performance and memory usage. You have been warned :)

The code should support Windows, thanks to `thirdwing <https://github.com/thirdwing>`__.

To run the tests, execute `python setup.py nosetests`. The test suite includes a big real world dataset that is downloaded from the internet, so it will take a few minutes to execute.

Discuss
-------

Feel free to post any questions or comments to the `annoy-user <https://groups.google.com/group/annoy-user>`__ group. I'm `@fulhack <https://twitter.com/fulhack>`__ on Twitter.

Future stuff
------------

* More performance tweaks
* Expose some performance/accuracy tradeoffs at query time rather than index building time
* Figure what O and Y stand for in the backronym :)<|MERGE_RESOLUTION|>--- conflicted
+++ resolved
@@ -17,12 +17,7 @@
 .. image:: https://img.shields.io/pypi/l/annoy.svg?style=flat
    :target: https://pypi.python.org/pypi/annoy
 
-<<<<<<< HEAD
-.. image:: https://pypip.in/py_versions/python/badge.svg?style=flat
-   :target: https://pypi.python.org/pypi/annoy
-=======
 .. image:: https://pypip.in/py_versions/annoy/badge.svg?style=flat
->>>>>>> ce2bab81
 
 Annoy (`Approximate Nearest Neighbors <http://en.wikipedia.org/wiki/Nearest_neighbor_search#Approximate_nearest_neighbor>`__ Something Something) is a C++ library with Python bindings to search for points in space that are close to a given query point. It also creates large read-only file-based data structures that are mmapped into memory so that many processes may share the same data.
 
