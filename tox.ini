[tox]
envlist=py{26,27,33,34,35}, go, lua

[testenv]
setenv =
  TRAVIS = {env:TRAVIS:}
commands =
  pip install numpy
  pip install .
  python setup.py nosetests

[testenv:go]
setenv =
  GOPATH = {env:HOME:}/gopath
  GOROOT = /usr/local/go
whitelist_externals=*
commands =
  mkdir -p {env:GOPATH:}/src/annoyindex
  wget https://storage.googleapis.com/golang/go1.5.linux-amd64.tar.gz
  sudo tar -C /usr/local -xzf go1.5.linux-amd64.tar.gz
  sudo add-apt-repository -y ppa:rosmo/swig3.0.7
  sudo apt-get update -qq
  sudo apt-get install -y swig3.0
  swig3.0 -go -intgosize 64 -cgo -c++ src/annoygomodule.i
  cp src/annoygomodule_wrap.cxx src/annoyindex.go src/annoygomodule.h src/annoylib.h src/kissrandom.h {env:GOPATH:}/src/annoyindex
<<<<<<< HEAD
  {env:GOROOT}/bin/go build annoyindex
=======
  /usr/bin/golang-go build annoyindex

[testenv:lua]
setenv =
  HOME = {env:HOME}
whitelist_externals=*
commands =
  pip install hererocks
  hererocks {toxworkdir}/here --{env:LUA:} --luarocks 2.2
  {toxworkdir}/here/bin/luarocks make
  {toxworkdir}/here/bin/luarocks install busted
  {toxworkdir}/here/bin/busted test/annoy_test.lua
>>>>>>> 8a89b7ef
<|MERGE_RESOLUTION|>--- conflicted
+++ resolved
@@ -23,10 +23,7 @@
   sudo apt-get install -y swig3.0
   swig3.0 -go -intgosize 64 -cgo -c++ src/annoygomodule.i
   cp src/annoygomodule_wrap.cxx src/annoyindex.go src/annoygomodule.h src/annoylib.h src/kissrandom.h {env:GOPATH:}/src/annoyindex
-<<<<<<< HEAD
   {env:GOROOT}/bin/go build annoyindex
-=======
-  /usr/bin/golang-go build annoyindex
 
 [testenv:lua]
 setenv =
@@ -37,5 +34,4 @@
   hererocks {toxworkdir}/here --{env:LUA:} --luarocks 2.2
   {toxworkdir}/here/bin/luarocks make
   {toxworkdir}/here/bin/luarocks install busted
-  {toxworkdir}/here/bin/busted test/annoy_test.lua
->>>>>>> 8a89b7ef
+  {toxworkdir}/here/bin/busted test/annoy_test.lua